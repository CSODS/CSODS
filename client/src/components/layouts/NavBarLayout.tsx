--- conflicted
+++ resolved
@@ -40,11 +40,7 @@
   return (
     <>
       <nav className="p-0 navbar navbar-expand-lg sticky-top">
-<<<<<<< HEAD
-        <div className="px-md-3 px-1 py-0 container-fluid bg-default-grey-blue translucent-50">
-=======
         <div className={`py-1 ps-3 container-fluid ${className}`}>
->>>>>>> 5beda529
           <Link
             to={ADDRESSES.LANDING_PAGE}
             className="m-0 me-md-1 my-lg-2 my-1 d-flex flex-row justify-content-center align-items-center text-decoration-none color-light-1"
