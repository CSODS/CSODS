--- conflicted
+++ resolved
@@ -1,12 +1,7 @@
 import Button, { BtnPill, BtnBare, LinkButton } from "./Button";
 import BtnGroup from "./ButtonGroup";
 import { RadioBtnPill } from "./Input";
-<<<<<<< HEAD
-export * from "./nav-bar";
-export { Button, BtnPill, RadioBtnPill, BtnBare, LinkButton, BtnGroup };
-export * from "./CheckBox";
-=======
 
 export * from "./nav-bar";
 export { Button, BtnPill, RadioBtnPill, BtnBare, LinkButton, BtnGroup };
->>>>>>> 134b5958
+export * from "./CheckBox";