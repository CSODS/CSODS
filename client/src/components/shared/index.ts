--- conflicted
+++ resolved
@@ -2,9 +2,5 @@
 import BtnGroup from "./ButtonGroup";
 import { RadioBtnPill } from "./Input";
 
-<<<<<<< HEAD
-export * from "./Providers";
-
-=======
->>>>>>> 51c28292
-export { Button, BtnPill, RadioBtnPill, BtnBare, LinkButton, BtnGroup };+export { Button, BtnPill, RadioBtnPill, BtnBare, LinkButton, BtnGroup };
+export * from "./AuthProvider";