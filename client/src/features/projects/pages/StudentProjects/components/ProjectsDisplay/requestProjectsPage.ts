--- conflicted
+++ resolved
@@ -8,11 +8,8 @@
 
 // todo: add better type guarding
 export async function requestProjectsPage(
-<<<<<<< HEAD
   securedAxios: AxiosInstance,
-=======
   abortSignal: AbortSignal,
->>>>>>> 0f853abb
   pageNumber: string | number,
   searchParameters?: IProjectSearchParameters
 ): Promise<IProjectsPage | null> {
@@ -21,15 +18,9 @@
   const query = assembleQuery(searchParameters);
   const endpoint = projectsPath + query;
 
-<<<<<<< HEAD
   const data = await securedAxios
     .get(endpoint, {
-      withCredentials: true,
-=======
-  const data = await csodsClient
-    .get(endpoint, {
       signal: abortSignal,
->>>>>>> 0f853abb
     })
     .then((response) => response.data)
     .catch((err) => null);
