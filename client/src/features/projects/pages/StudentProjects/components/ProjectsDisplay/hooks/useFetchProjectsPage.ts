--- conflicted
+++ resolved
@@ -18,27 +18,20 @@
 
     const loadProjectPage = async () => {
       const loadedPage = await requestProjectsPage(
-<<<<<<< HEAD
         securedAxios,
-=======
         controller.signal,
->>>>>>> 0f853abb
         pageNumber,
         projectSearchParams
       );
       isMounted && setProjectsPage(loadedPage);
     };
     loadProjectPage();
-<<<<<<< HEAD
-  }, [pageNumber, projectSearchParams, securedAxios]);
-=======
 
     return () => {
       isMounted = false;
       controller.abort();
     };
   }, [pageNumber, projectSearchParams]);
->>>>>>> 0f853abb
 
   return projectsPage;
 }