import { useEffect, useState } from "react";
import { AuthHooks } from "@/core/auth";
import {
  usePageNumber,
  useProjectId,
  useProjectSearchParams,
} from "@features/projects/hooks";
import { IProjectDetails } from "@features/projects/types";
import { requestProject } from "../requestProject";

export function useFetchProject() {
  const securedAxios = AuthHooks.useSecuredAxios();
  const pageNumber = usePageNumber();
  const projectId = useProjectId();
  const projectSearchParams = useProjectSearchParams();
  const [project, setProject] = useState<IProjectDetails | null>();

  useEffect(() => {
    let isMounted = true;
    const controller = new AbortController();

    const loadProject = async () => {
      const loadedProject = await requestProject(
<<<<<<< HEAD
        securedAxios,
=======
        controller.signal,
>>>>>>> 0f853abb
        pageNumber,
        projectId,
        projectSearchParams
      );

      isMounted && setProject(loadedProject);
    };
    loadProject();
<<<<<<< HEAD
  }, [pageNumber, projectId, projectSearchParams, securedAxios]);
=======

    return () => {
      isMounted = false;
      controller.abort();
    };
  }, [pageNumber, projectId, projectSearchParams]);
>>>>>>> 0f853abb

  return project;
}<|MERGE_RESOLUTION|>--- conflicted
+++ resolved
@@ -21,11 +21,8 @@
 
     const loadProject = async () => {
       const loadedProject = await requestProject(
-<<<<<<< HEAD
         securedAxios,
-=======
         controller.signal,
->>>>>>> 0f853abb
         pageNumber,
         projectId,
         projectSearchParams
@@ -34,16 +31,12 @@
       isMounted && setProject(loadedProject);
     };
     loadProject();
-<<<<<<< HEAD
-  }, [pageNumber, projectId, projectSearchParams, securedAxios]);
-=======
 
     return () => {
       isMounted = false;
       controller.abort();
     };
   }, [pageNumber, projectId, projectSearchParams]);
->>>>>>> 0f853abb
 
   return project;
 }