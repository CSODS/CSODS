--- conflicted
+++ resolved
@@ -1,37 +1,18 @@
-<<<<<<< HEAD
 import { BrowserRouter as Router, Route, Routes } from "react-router-dom";
-import { ADDRESSES } from "@/constants";
-import { CsodsBackground, NavBar, AuthProvider } from "@/components";
-import LandingPage from "./features/landing/LandingPage";
-import Home from "./features/home/Home";
-import StudentProjects from "./features/project-list/StudentProjects";
-import ProjectDetails from "./features/project-details/ProjectDetails";
-import SubmitProject from "./features/submit-project/SubmitProject";
-import { ProjectListLayout } from "./features/project-list/layout/ProjectListLayout";
-import { authComponents, authGuards } from "./features/auth";
-=======
-import "./assets/stylesheets/App.css";
-import "./assets/stylesheets/cards.css";
-import "./assets/stylesheets/colors.css";
-import "./assets/stylesheets/buttons.css";
-import "./assets/stylesheets/borders.css";
-import "./assets/stylesheets/font.css";
-import { BrowserRouter as Router, Route, Routes } from "react-router-dom";
-import { ADDRESSES } from "@/constants";
-import { CsodsBackground, NavBar } from "@/components";
+import { ADDRESSES } from "./constants";
+import { AuthProvider, CsodsBackground, NavBar } from "./components";
 import LandingPage from "./features/landing/LandingPage";
 import Home from "./features/home/Home";
 import { StudentProjects, ProjectDetails } from "./features/projects";
 import SubmitProject from "./features/submit-project/SubmitProject";
 import { ProjectListLayout } from "./features/projects/pages/StudentProjects/layout/ProjectListLayout";
->>>>>>> 51c28292
+import { authComponents, authGuards } from "./features/auth";
 
 function App() {
   return (
     <div className="App">
       <Router>
         <Routes>
-<<<<<<< HEAD
           <Route element={<AuthProvider />}>
             <Route path={ADDRESSES.LANDING_PAGE} element={<CsodsBackground />}>
               <Route element={<NavBar />}>
@@ -66,35 +47,12 @@
                   />
                 </Route>
               </Route>
-=======
-          <Route path={ADDRESSES.LANDING_PAGE} element={<CsodsBackground />}>
-            <Route element={<NavBar />}>
-              <Route index element={<LandingPage />} />
-              <Route path={ADDRESSES.HOME} element={<Home />} />
-              <Route path={ADDRESSES.ABOUT} />
-            </Route>
-            <Route element={<ProjectListLayout navBarVariant={1} />}>
-              <Route
-                path={ADDRESSES.STUDENT_PROJECTS.PATH}
-                element={<StudentProjects />}
-              />
-            </Route>
-            <Route element={<ProjectListLayout navBarVariant={2} />}>
-              <Route
-                path={ADDRESSES.PROJECT_DETAILS.PATH}
-                element={<ProjectDetails />}
-              />
->>>>>>> 51c28292
             </Route>
             <Route
               path={ADDRESSES.SUBMIT_PROJECT}
               element={<SubmitProject />}
             />
           </Route>
-<<<<<<< HEAD
-=======
-          <Route path={ADDRESSES.SUBMIT_PROJECT} element={<SubmitProject />} />
->>>>>>> 51c28292
         </Routes>
       </Router>
     </div>
