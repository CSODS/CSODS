--- conflicted
+++ resolved
@@ -5,12 +5,8 @@
   "type": "module",
   "scripts": {
     "test": "vitest",
-<<<<<<< HEAD
-    "start": "nodemon dist/index.js",
-=======
     "compilets": "npx tsc --incremental",
     "start": "nodemon dist/index.js --ignore 'data/project_cache/*' --ignore 'data/tags_cache/*'",
->>>>>>> 35f3650c
     "seed": "node dist/scripts/seeder.js",
     "loadCache:tags": "node dist/scripts/cacheLoader.js",
     "db:generate": "drizzle-kit generate",
@@ -30,10 +26,7 @@
     "drizzle-seed": "^0.3.1",
     "express": "^5.1.0",
     "gel": "^2.1.0",
-<<<<<<< HEAD
-=======
     "node-cron": "^4.1.0",
->>>>>>> 35f3650c
     "node-redis": "^0.1.7",
     "nodemon": "^3.1.10",
     "proper-lockfile": "^4.1.2"
@@ -42,10 +35,7 @@
     "@types/better-sqlite3": "^7.6.13",
     "@types/express": "^5.0.3",
     "@types/mock-fs": "^4.13.4",
-<<<<<<< HEAD
-=======
     "@types/node-cron": "^3.0.11",
->>>>>>> 35f3650c
     "@types/proper-lockfile": "^4.1.4",
     "@types/redis": "^4.0.10",
     "@types/retry": "^0.12.5",
