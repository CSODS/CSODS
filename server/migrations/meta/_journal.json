--- conflicted
+++ resolved
@@ -7,8 +7,6 @@
       "version": "6",
       "when": 1749738704462,
       "tag": "0000_unique_gressill",
-<<<<<<< HEAD
-=======
       "breakpoints": true
     },
     {
@@ -16,7 +14,6 @@
       "version": "6",
       "when": 1750168885561,
       "tag": "0001_jazzy_ultimo",
->>>>>>> 35f3650c
       "breakpoints": true
     }
   ]
